--- conflicted
+++ resolved
@@ -10,10 +10,7 @@
 use crate::channel::{Channel, ChannelState};
 use crate::instance::AudioInstance;
 use crate::source::AudioSource;
-<<<<<<< HEAD
-=======
 use crate::{PlaybackState, SpatialAudioEmitter, TrackRegistry};
->>>>>>> 55ced6ec
 use bevy::asset::{Assets, Handle};
 use bevy::ecs::change_detection::{NonSendMut, ResMut};
 use bevy::ecs::resource::Resource;
@@ -21,14 +18,9 @@
 use bevy::ecs::world::{FromWorld, World};
 use bevy::log::warn;
 use kira::backend::Backend;
-<<<<<<< HEAD
-use kira::{AudioManager, Decibels, DefaultBackend, Panning, PlaybackRate, Value};
-use std::collections::HashMap;
-=======
 use kira::track::TrackBuilder;
 use kira::{AudioManager, Decibels, DefaultBackend, Panning, PlaybackRate, Tween, Value};
 use std::collections::{HashMap, VecDeque};
->>>>>>> 55ced6ec
 
 /// Non-send resource that acts as audio output
 ///
@@ -260,7 +252,6 @@
             return AudioCommandResult::Ok;
         }
         let mut sound_handle = sound_handle.unwrap();
-<<<<<<< HEAD
         if let Some(channel_state) = self.channels.get(channel)
             && channel_state.paused
         {
@@ -274,21 +265,6 @@
             sound_handle.pause(kira::Tween::default());
             let playback_rate = partial_sound_settings.playback_rate.unwrap_or(1.0);
             sound_handle.set_playback_rate(playback_rate, kira::Tween::default());
-=======
-        if let Some(channel_state) = self.channels.get(channel) {
-            if channel_state.paused {
-                sound_handle.pause(Tween::default());
-                let playback_rate = partial_sound_settings
-                    .playback_rate
-                    .unwrap_or(channel_state.playback_rate);
-                sound_handle.set_playback_rate(playback_rate, Tween::default());
-            }
-        }
-        if partial_sound_settings.paused {
-            sound_handle.pause(Tween::default());
-            let playback_rate = partial_sound_settings.playback_rate.unwrap_or(1.0);
-            sound_handle.set_playback_rate(playback_rate, Tween::default());
->>>>>>> 55ced6ec
         }
         let _ = audio_instances.insert(
             &instance_handle,
@@ -322,7 +298,7 @@
         process_channel_commands(
             &channel_id,
             &mut commands,
-            self, // Pass self instead of audio_output
+            self,
             track_registry,
             audio_sources,
             audio_instances,
@@ -348,7 +324,7 @@
             process_channel_commands(
                 &channel_id,
                 &mut commands,
-                self, // Pass self instead of audio_output
+                self,
                 track_registry,
                 audio_sources,
                 audio_instances,
@@ -572,18 +548,9 @@
     use std::marker::PhantomData;
 
     use super::*;
-<<<<<<< HEAD
-    use crate::channel::AudioControl;
-    use crate::{Audio, AudioPlugin};
-    use bevy::asset::AssetPlugin;
-    use bevy::prelude::*;
-    use kira::AudioManagerSettings;
-    use kira::backend::mock::MockBackend;
-=======
     use crate::{Audio, AudioControl, AudioPlugin};
     use bevy::asset::{AssetId, AssetPlugin};
     use bevy::prelude::*;
->>>>>>> 55ced6ec
     use uuid::Uuid;
 
     // Helper to create a minimal app for testing
@@ -591,29 +558,8 @@
         let mut app = App::new();
         // The tests need the full plugin to initialize resources like AudioOutput, TrackRegistry, etc.
         app.add_plugins((MinimalPlugins, AssetPlugin::default(), AudioPlugin));
-<<<<<<< HEAD
-        let audio_source_assets = app
-            .world_mut()
-            .remove_resource::<Assets<AudioSource>>()
-            .unwrap();
-        let mut audio_instance_assets = app
-            .world_mut()
-            .remove_resource::<Assets<AudioInstance>>()
-            .unwrap();
-
-        let mut audio_output = AudioOutput {
-            manager: AudioManager::new(AudioManagerSettings::<MockBackend>::default()).ok(),
-            instances: HashMap::default(),
-            channels: HashMap::default(),
-        };
-        let audio_handle_one: Handle<AudioSource> =
-            Handle::<AudioSource>::Uuid(Uuid::from_u128(1758302748397294), PhantomData);
-        let audio_handle_two: Handle<AudioSource> =
-            Handle::<AudioSource>::Uuid(Uuid::from_u128(2537024739048739), PhantomData);
-=======
         app
     }
->>>>>>> 55ced6ec
 
     #[test]
     fn keeps_order_of_commands_to_retry() {
@@ -638,7 +584,7 @@
         let command_two = commands.pop_front().unwrap();
         match command_two {
             AudioCommand::Play(settings) => {
-                assert_eq!(settings.source.id(), audio_handle_two.id()) // This line is correct now
+                assert_eq!(settings.source.id(), audio_handle_two.id()) // This line is correct now; Todo: is it?
             }
             _ => panic!("Wrong audio command"),
         }
@@ -653,33 +599,8 @@
         }
     }
     #[test]
-<<<<<<< HEAD
-    fn stop_command_removes_previous_play_commands() {
-        // we only need this app to conveniently get a assets collection for `AudioSource`...
-        let mut app = App::new();
-        app.add_plugins((MinimalPlugins, AssetPlugin::default(), AudioPlugin));
-        let audio_source_assets = app
-            .world_mut()
-            .remove_resource::<Assets<AudioSource>>()
-            .unwrap();
-        let mut audio_instance_assets = app
-            .world_mut()
-            .remove_resource::<Assets<AudioInstance>>()
-            .unwrap();
-
-        let mut audio_output = AudioOutput {
-            manager: AudioManager::new(AudioManagerSettings::<MockBackend>::default()).ok(),
-            instances: HashMap::default(),
-            channels: HashMap::default(),
-        };
-        let audio_handle_one: Handle<AudioSource> =
-            Handle::<AudioSource>::Uuid(Uuid::from_u128(13290473942075938), PhantomData);
-        let audio_handle_two: Handle<AudioSource> =
-            Handle::<AudioSource>::Uuid(Uuid::from_u128(243290473942075938), PhantomData);
-=======
     fn stop_command_is_queued() {
         let app = setup_test_app();
->>>>>>> 55ced6ec
 
         let audio_handle_one: Handle<AudioSource> = Handle::Weak(AssetId::from(Uuid::new_v4()));
         let audio_handle_two: Handle<AudioSource> = Handle::Weak(AssetId::from(Uuid::new_v4()));
