//! Common audio types

use crate::AudioSystemSet;
use crate::audio_output::{play_audio_channel, update_instance_states};
use crate::channel::AudioCommandQue;
use crate::channel::typed::AudioChannel;
use crate::instance::AudioInstance;
use crate::source::AudioSource;
use bevy::app::{App, PreUpdate};
<<<<<<< HEAD
use bevy::asset::Handle;
=======
use bevy::asset::{AssetId, Handle};
use bevy::ecs::entity::Entity;
>>>>>>> 55ced6ec
use bevy::ecs::resource::Resource;
use bevy::ecs::schedule::IntoScheduleConfigs;
use bevy::prelude::{PostUpdate, default};
use kira::sound::EndPosition;
<<<<<<< HEAD
use kira::sound::static_sound::{StaticSoundData, StaticSoundHandle};
use kira::{Decibels, Panning, Value};
=======
use kira::{Decibels, Easing, Panning, Tween, Value};
>>>>>>> 55ced6ec
use std::marker::PhantomData;
use std::time::Duration;
use uuid::Uuid;

#[derive(Debug)]
pub(crate) enum AudioCommand {
    Play(PlayAudioSettings),
    SetVolume(Decibels, Option<AudioTween>),
    SetPanning(Panning, Option<AudioTween>),
    SetPlaybackRate(f64, Option<AudioTween>),
    Stop(Option<AudioTween>),
    Pause(Option<AudioTween>),
    Resume(Option<AudioTween>),
}

#[derive(Clone, Default, Debug)]
pub(crate) struct PartialSoundSettings {
    pub(crate) loop_start: Option<f64>,
    pub(crate) loop_end: Option<f64>,
    pub(crate) volume: Option<Decibels>,
    pub(crate) playback_rate: Option<f64>,
    pub(crate) start_position: Option<f64>,
    pub(crate) panning: Option<Panning>,
    pub(crate) reverse: Option<bool>,
    pub(crate) paused: bool,
    pub(crate) fade_in: Option<AudioTween>,
    pub(crate) emitter: Option<Entity>,
}

/// Different kinds of easing for fade-in and fade-out
<<<<<<< HEAD
pub type AudioEasing = kira::Easing;
=======
pub type AudioEasing = Easing;
>>>>>>> 55ced6ec

/// A tween for audio transitions
///
/// Use the default for almost instantaneous transitions without audio artifacts
#[derive(Clone, Debug)]
pub struct AudioTween {
    duration: Duration,
    easing: AudioEasing,
}

impl AudioTween {
    /// Create a new tween with the given duration and easing
    pub const fn new(duration: Duration, easing: AudioEasing) -> Self {
        AudioTween { duration, easing }
    }

    /// Create a new linear tween with the given duration
    pub const fn linear(duration: Duration) -> Self {
        AudioTween {
            duration,
            easing: AudioEasing::Linear,
        }
    }

    /// Set an easing for the tween
    pub const fn with_easing(mut self, easing: AudioEasing) -> Self {
        self.easing = easing;

        self
    }
}

impl Default for AudioTween {
    fn default() -> Self {
        AudioTween::new(Duration::from_millis(10), AudioEasing::Linear)
    }
}

<<<<<<< HEAD
pub fn map_tween(tween: &Option<AudioTween>) -> kira::Tween {
    match tween {
        Some(tween) => tween.into(),
        None => kira::Tween::default(),
    }
}

impl From<AudioTween> for kira::Tween {
=======
pub fn map_tween(tween: &Option<AudioTween>) -> Tween {
    match tween {
        Some(tween) => tween.into(),
        None => Tween::default(),
    }
}

impl From<AudioTween> for Tween {
>>>>>>> 55ced6ec
    fn from(tween: AudioTween) -> Self {
        (&tween).into()
    }
}

<<<<<<< HEAD
impl From<&AudioTween> for kira::Tween {
    fn from(tween: &AudioTween) -> Self {
        kira::Tween {
=======
impl From<&AudioTween> for Tween {
    fn from(tween: &AudioTween) -> Self {
        Tween {
>>>>>>> 55ced6ec
            duration: tween.duration,
            easing: tween.easing,
            ..default()
        }
    }
}

impl PartialSoundSettings {
    pub(crate) fn apply(&self, sound: &mut StaticSoundData) {
        if let Some(loop_start) = self.loop_start {
            sound
                .settings
                .loop_region
                .get_or_insert_with(Default::default)
                .start = loop_start.into();
        }
        if let Some(loop_end) = self.loop_end {
            sound
                .settings
                .loop_region
                .get_or_insert_with(Default::default)
                .end = EndPosition::Custom(loop_end.into());
        }
        if let Some(volume) = self.volume {
<<<<<<< HEAD
            if let Value::Fixed(channel_volume) = sound.settings.volume {
                sound.settings.volume = Value::Fixed(volume + channel_volume);
            } else {
                sound.settings.volume = Value::Fixed(volume);
            }
=======
            sound.settings.volume = Value::Fixed(volume);
>>>>>>> 55ced6ec
        }
        if let Some(playback_rate) = self.playback_rate {
            sound.settings.playback_rate = playback_rate.into();
        }
        if let Some(start) = self.start_position {
            sound.settings.start_position = start.into();
        }
        if let Some(panning) = self.panning {
            sound.settings.panning = Value::Fixed(panning);
        }
        if let Some(reverse) = self.reverse {
            sound.settings.reverse = reverse;
        }
        if let Some(AudioTween { duration, easing }) = self.fade_in {
<<<<<<< HEAD
            sound.settings.fade_in_tween = Some(kira::Tween {
=======
            sound.settings.fade_in_tween = Some(Tween {
>>>>>>> 55ced6ec
                duration,
                easing,
                ..default()
            });
        }
    }
}

#[derive(Clone, Debug)]
pub struct PlayAudioSettings {
    pub(crate) instance_handle: Handle<AudioInstance>,
    pub(crate) source: Handle<AudioSource>,
    pub(crate) settings: PartialSoundSettings,
}

impl<'a> From<&mut PlayAudioCommand<'a>> for PlayAudioSettings {
    fn from(command: &mut PlayAudioCommand<'a>) -> Self {
        PlayAudioSettings {
            instance_handle: command.instance_handle.clone(),
            source: command.source.clone(),
            settings: command.settings.clone(),
        }
    }
}

/// A command for interacting with playing sound.
pub struct PlayAudioCommand<'a> {
    pub(crate) instance_handle: Handle<AudioInstance>,
    pub(crate) source: Handle<AudioSource>,
    pub(crate) settings: PartialSoundSettings,
    pub(crate) que: &'a dyn AudioCommandQue,
}

impl Drop for PlayAudioCommand<'_> {
    fn drop(&mut self) {
        self.que.que(AudioCommand::Play(self.into()));
    }
}

impl<'a> PlayAudioCommand<'a> {
    pub(crate) fn new(source: Handle<AudioSource>, que: &'a dyn AudioCommandQue) -> Self {
        let uuid = Uuid::new_v4();
        Self {
            instance_handle: Handle::<AudioInstance>::Uuid(uuid, PhantomData),
            source,
            settings: PartialSoundSettings::default(),
            que,
        }
    }

    /// Loop the playing sound.
    pub fn looped(&mut self) -> &mut Self {
        self.settings.loop_start = Some(0.0);

        self
    }

    /// Start the sound paused.
    pub fn paused(&mut self) -> &mut Self {
        self.settings.paused = true;

        self
    }

    /// Loop the playing sound, starting from the given position in seconds.
    pub fn loop_from(&mut self, loop_start_position: f64) -> &mut Self {
        self.settings.loop_start = Some(loop_start_position);

        self
    }

    /// Loop the playing sound, ending at the given position in seconds.
    pub fn loop_until(&mut self, loop_end_position: f64) -> &mut Self {
        self.settings.loop_end = Some(loop_end_position);

        self
    }

<<<<<<< HEAD
    /// Set the volume of the sound in Decibels
=======
    /// Set the volume of the sound.
>>>>>>> 55ced6ec
    pub fn with_volume(&mut self, volume: impl Into<Decibels>) -> &mut Self {
        self.settings.volume = Some(volume.into());

        self
    }

    /// Set the playback rate of the sound.
    pub fn with_playback_rate(&mut self, playback_rate: f64) -> &mut Self {
        self.settings.playback_rate = Some(playback_rate);

        self
    }

    /// Start the sound from the given position in seconds.
    pub fn start_from(&mut self, start_position: f64) -> &mut Self {
        self.settings.start_position = Some(start_position);

        self
    }

    /// Set the panning of the sound.
    ///
    /// The default value is 0.0.
    /// Values up to 1.0 pan to the right,
<<<<<<< HEAD
    /// while values down to -1.0 pan to the left.
    pub fn with_panning(&mut self, panning: impl Into<Panning>) -> &mut Self {
        self.settings.panning = Some(panning.into());
=======
    /// while values down to 0.0 pan to the left.
    pub fn with_panning(&mut self, panning: Panning) -> &mut Self {
        self.settings.panning = Some(panning);
>>>>>>> 55ced6ec

        self
    }

    /// Reverse the playing sound.
    pub fn reverse(&mut self) -> &mut Self {
        let current = self.settings.reverse.unwrap_or(false);
        self.settings.reverse = Some(!current);

        self
    }

    /// Set how long will the sound fade in linearly.
    pub fn linear_fade_in(&mut self, duration: Duration) -> &mut Self {
        self.settings.fade_in = Some(AudioTween::linear(duration));

        self
    }

    /// Set how will the sound fade in,
    /// given its duration and easing.
    pub fn fade_in(&mut self, tween: AudioTween) -> &mut Self {
        self.settings.fade_in = Some(tween);

        self
    }

    /// Get the handle of the audio instance.
    pub fn handle(&mut self) -> Handle<AudioInstance> {
        self.instance_handle.clone()
    }
    /// Play this sound from the location of the given entity.
    /// The entity must have a `SpatialAudioEmitter` component.
    pub fn with_emitter(&mut self, emitter_entity: Entity) -> &mut Self {
        self.settings.emitter = Some(emitter_entity);
        self
    }
}

pub(crate) enum TweenCommandKind {
    SetVolume(Decibels),
    SetPanning(Panning),
    SetPlaybackRate(f64),
    Stop,
    Pause,
    Resume,
}

impl TweenCommandKind {
    fn to_command(&self, tween: Option<AudioTween>) -> AudioCommand {
        match self {
            TweenCommandKind::SetVolume(volume) => AudioCommand::SetVolume(*volume, tween),
            TweenCommandKind::SetPanning(panning) => AudioCommand::SetPanning(*panning, tween),
            TweenCommandKind::SetPlaybackRate(playback_rate) => {
                AudioCommand::SetPlaybackRate(*playback_rate, tween)
            }
            TweenCommandKind::Stop => AudioCommand::Stop(tween),
            TweenCommandKind::Pause => AudioCommand::Pause(tween),
            TweenCommandKind::Resume => AudioCommand::Resume(tween),
        }
    }
}

/// Marker trait for tween commands that are fading in.
pub struct FadeIn;
/// Marker trait for tween commands that are fading out.
pub struct FadeOut;

/// A command for interacting with the tweening of the playing sound.
pub struct TweenCommand<'a, Fade> {
    pub(crate) kind: TweenCommandKind,
    pub(crate) tween: Option<AudioTween>,
    pub(crate) que: &'a dyn AudioCommandQue,
    _marker: PhantomData<Fade>,
}

impl<Fade> Drop for TweenCommand<'_, Fade> {
    fn drop(&mut self) {
        self.que.que(self.kind.to_command(self.tween.take()));
    }
}

impl<'a, Fade> TweenCommand<'a, Fade> {
    pub(crate) fn new(kind: TweenCommandKind, que: &'a dyn AudioCommandQue) -> Self {
        Self {
            kind,
            tween: None,
            que,
            _marker: PhantomData::<Fade>,
        }
    }
}

impl TweenCommand<'_, FadeIn> {
    /// Set how long will the sound fade in linearly.
    pub fn linear_fade_in(&mut self, duration: Duration) -> &mut Self {
        self.tween = Some(AudioTween::linear(duration));

        self
    }

    /// Set how will the sound fade in,
    /// given its duration and easing.
    pub fn fade_in(&mut self, tween: AudioTween) -> &mut Self {
        self.tween = Some(tween);

        self
    }
}

impl TweenCommand<'_, FadeOut> {
    /// Set how long will the sound fade out linearly.
    pub fn linear_fade_out(&mut self, duration: Duration) -> &mut Self {
        self.tween = Some(AudioTween::linear(duration));

        self
    }

    /// Set how will the sound fade out,
    /// given its duration and easing.
    pub fn fade_out(&mut self, tween: AudioTween) -> &mut Self {
        self.tween = Some(tween);

        self
    }
}

#[derive(PartialEq)]
pub enum AudioCommandResult {
    Ok,
    Retry,
}

/// Playback status of a currently playing sound.
#[derive(Clone, Copy, Debug, PartialOrd, PartialEq)]
pub enum PlaybackState {
    /// The instance is paused.
    Paused {
        /// Current playback position in seconds
        position: f64,
    },
    /// The instance is fading out and will be paused when the fadeout is finished.
    Pausing {
        /// Current playback position in seconds
        position: f64,
    },
    /// The instance is playing.
    Playing {
        /// Current playback position in seconds
        position: f64,
    },
    /// The instance is queued
    Queued,
    /// The instance cannot be found anymore.
    /// This might might mean it was playing before and is stopped now,
    /// or it never played in the channel were you asked for it.
    Stopped,
    /// The instance is fading out and will be stopped when the fadeout is finished.
    Stopping {
        /// Current playback position in seconds
        position: f64,
    },
<<<<<<< HEAD
    /// The sound is paused, but is schedule to resume in the future.
=======
    /// The sound is paused but is scheduled to resume at a specific time.
>>>>>>> 55ced6ec
    WaitingToResume {
        /// Current playback position in seconds
        position: f64,
    },
<<<<<<< HEAD
    /// The sound is fading back in after being previously paused.
=======
    /// The sound is fading back in after being paused.
>>>>>>> 55ced6ec
    Resuming {
        /// Current playback position in seconds
        position: f64,
    },
}

impl PlaybackState {
    /// Get the playback position in seconds
    pub fn position(&self) -> Option<f64> {
        match self {
            PlaybackState::Queued | PlaybackState::Stopped => None,
            PlaybackState::Playing { position }
            | PlaybackState::Paused { position }
            | PlaybackState::Pausing { position }
            | PlaybackState::WaitingToResume { position }
            | PlaybackState::Resuming { position }
            | PlaybackState::Stopping { position } => Some(*position),
            PlaybackState::WaitingToResume { position } => Some(*position),
            PlaybackState::Resuming { position } => Some(*position),
        }
    }
}

impl From<StaticSoundHandle> for PlaybackState {
    fn from(sound_handle: StaticSoundHandle) -> Self {
        (&sound_handle).into()
    }
}

impl From<&StaticSoundHandle> for PlaybackState {
    fn from(sound_handle: &StaticSoundHandle) -> Self {
        let position = sound_handle.position();
        match sound_handle.state() {
            kira::sound::PlaybackState::Playing => PlaybackState::Playing { position },
            kira::sound::PlaybackState::Paused => PlaybackState::Paused { position },
            kira::sound::PlaybackState::Stopped => PlaybackState::Stopped,
            kira::sound::PlaybackState::Pausing => PlaybackState::Pausing { position },
            kira::sound::PlaybackState::Stopping => PlaybackState::Stopping { position },
            kira::sound::PlaybackState::WaitingToResume => {
                PlaybackState::WaitingToResume { position }
            }
            kira::sound::PlaybackState::Resuming => PlaybackState::Resuming { position },
        }
    }
}

/// Extension trait to add new audio channels to the application
pub trait AudioApp {
    /// Add a new audio channel to the application
    ///
    /// ```no_run
    /// use bevy::prelude::*;
    /// use bevy_kira_audio::prelude::*;
    ///
    /// fn main() {
    ///     App::new()
    ///         .add_plugins(DefaultPlugins)
    ///         .add_plugins(AudioPlugin)
    ///         .add_audio_channel::<Background>()
    ///         .add_systems(Startup, play)
    ///         .run();
    /// }
    ///
    /// fn play(background: Res<AudioChannel<Background>>, asset_server: Res<AssetServer>) {
    ///     background.play(asset_server.load("sounds/loop.ogg"));
    /// }
    ///
    /// #[derive(Resource)]
    /// struct Background;
    /// ```
    fn add_audio_channel<T: Resource>(&mut self) -> &mut Self;
}

impl AudioApp for App {
    fn add_audio_channel<T: Resource>(&mut self) -> &mut Self {
        self.add_systems(
            PostUpdate,
            play_audio_channel::<T>.in_set(AudioSystemSet::PlayTypedChannels),
        )
        .add_systems(
            PreUpdate,
            update_instance_states::<T>.after(AudioSystemSet::InstanceCleanup),
        )
        .insert_resource(AudioChannel::<T>::default())
    }
}<|MERGE_RESOLUTION|>--- conflicted
+++ resolved
@@ -7,22 +7,12 @@
 use crate::instance::AudioInstance;
 use crate::source::AudioSource;
 use bevy::app::{App, PreUpdate};
-<<<<<<< HEAD
 use bevy::asset::Handle;
-=======
-use bevy::asset::{AssetId, Handle};
-use bevy::ecs::entity::Entity;
->>>>>>> 55ced6ec
 use bevy::ecs::resource::Resource;
 use bevy::ecs::schedule::IntoScheduleConfigs;
 use bevy::prelude::{PostUpdate, default};
 use kira::sound::EndPosition;
-<<<<<<< HEAD
-use kira::sound::static_sound::{StaticSoundData, StaticSoundHandle};
-use kira::{Decibels, Panning, Value};
-=======
-use kira::{Decibels, Easing, Panning, Tween, Value};
->>>>>>> 55ced6ec
+use kira::{Decibels, Panning, Tween, Value};
 use std::marker::PhantomData;
 use std::time::Duration;
 use uuid::Uuid;
@@ -53,11 +43,7 @@
 }
 
 /// Different kinds of easing for fade-in and fade-out
-<<<<<<< HEAD
 pub type AudioEasing = kira::Easing;
-=======
-pub type AudioEasing = Easing;
->>>>>>> 55ced6ec
 
 /// A tween for audio transitions
 ///
@@ -96,7 +82,6 @@
     }
 }
 
-<<<<<<< HEAD
 pub fn map_tween(tween: &Option<AudioTween>) -> kira::Tween {
     match tween {
         Some(tween) => tween.into(),
@@ -105,30 +90,14 @@
 }
 
 impl From<AudioTween> for kira::Tween {
-=======
-pub fn map_tween(tween: &Option<AudioTween>) -> Tween {
-    match tween {
-        Some(tween) => tween.into(),
-        None => Tween::default(),
-    }
-}
-
-impl From<AudioTween> for Tween {
->>>>>>> 55ced6ec
     fn from(tween: AudioTween) -> Self {
         (&tween).into()
     }
 }
 
-<<<<<<< HEAD
 impl From<&AudioTween> for kira::Tween {
     fn from(tween: &AudioTween) -> Self {
         kira::Tween {
-=======
-impl From<&AudioTween> for Tween {
-    fn from(tween: &AudioTween) -> Self {
-        Tween {
->>>>>>> 55ced6ec
             duration: tween.duration,
             easing: tween.easing,
             ..default()
@@ -153,15 +122,7 @@
                 .end = EndPosition::Custom(loop_end.into());
         }
         if let Some(volume) = self.volume {
-<<<<<<< HEAD
-            if let Value::Fixed(channel_volume) = sound.settings.volume {
-                sound.settings.volume = Value::Fixed(volume + channel_volume);
-            } else {
-                sound.settings.volume = Value::Fixed(volume);
-            }
-=======
             sound.settings.volume = Value::Fixed(volume);
->>>>>>> 55ced6ec
         }
         if let Some(playback_rate) = self.playback_rate {
             sound.settings.playback_rate = playback_rate.into();
@@ -176,11 +137,7 @@
             sound.settings.reverse = reverse;
         }
         if let Some(AudioTween { duration, easing }) = self.fade_in {
-<<<<<<< HEAD
             sound.settings.fade_in_tween = Some(kira::Tween {
-=======
-            sound.settings.fade_in_tween = Some(Tween {
->>>>>>> 55ced6ec
                 duration,
                 easing,
                 ..default()
@@ -259,11 +216,7 @@
         self
     }
 
-<<<<<<< HEAD
     /// Set the volume of the sound in Decibels
-=======
-    /// Set the volume of the sound.
->>>>>>> 55ced6ec
     pub fn with_volume(&mut self, volume: impl Into<Decibels>) -> &mut Self {
         self.settings.volume = Some(volume.into());
 
@@ -288,15 +241,9 @@
     ///
     /// The default value is 0.0.
     /// Values up to 1.0 pan to the right,
-<<<<<<< HEAD
     /// while values down to -1.0 pan to the left.
     pub fn with_panning(&mut self, panning: impl Into<Panning>) -> &mut Self {
         self.settings.panning = Some(panning.into());
-=======
-    /// while values down to 0.0 pan to the left.
-    pub fn with_panning(&mut self, panning: Panning) -> &mut Self {
-        self.settings.panning = Some(panning);
->>>>>>> 55ced6ec
 
         self
     }
@@ -459,20 +406,12 @@
         /// Current playback position in seconds
         position: f64,
     },
-<<<<<<< HEAD
     /// The sound is paused, but is schedule to resume in the future.
-=======
-    /// The sound is paused but is scheduled to resume at a specific time.
->>>>>>> 55ced6ec
     WaitingToResume {
         /// Current playback position in seconds
         position: f64,
     },
-<<<<<<< HEAD
     /// The sound is fading back in after being previously paused.
-=======
-    /// The sound is fading back in after being paused.
->>>>>>> 55ced6ec
     Resuming {
         /// Current playback position in seconds
         position: f64,
