use crate::AudioOutput;
use bevy::app::{App, Plugin, PostUpdate};
use bevy::ecs::component::{Component, HookContext};
use bevy::ecs::query::With;
use bevy::ecs::schedule::IntoScheduleConfigs;
use bevy::ecs::system::Query;
use bevy::ecs::world::DeferredWorld;
use bevy::log::warn;
use bevy::transform::components::{GlobalTransform, Transform};
use bevy::transform::TransformSystem;
use kira::track::{SpatialTrackBuilder, SpatialTrackDistances};
use kira::{Easing, Tween};

/// This plugin adds basic spatial audio.
///
/// Add `SpatialAudioEmitter` components to entities that emit spacial audio.
/// One entity, usually the "Player" or the Camera should get the `SpatialAudioReceiver` component.
///
/// See the `spacial` example of `bevy_kira_audio`.
pub struct SpatialAudioPlugin;

impl Plugin for SpatialAudioPlugin {
    fn build(&self, app: &mut App) {
        app.add_systems(
            PostUpdate,
            (update_listener_transform, update_emitter_positions)
                // The entire chain runs after Bevy's transform propagation.
                .after(TransformSystem::TransformPropagate),
        );
    }
}

/// Component for audio emitters
///
/// Add `EmitterSettings` to control distance and attenuation
/// and receiver positions.
#[derive(Component, Default)]
#[require(Transform)]
#[component(on_add=emitter_added)]
pub struct SpatialAudioEmitter {
    /// The handle to the Kira spatial track associated with this emitter.
    /// This is created automatically when the component is added.
    pub track: Option<kira::track::SpatialTrackHandle>,
}

/// Component for the spatial audio receiver.
///
/// Most likely you will want to add this component to your player or you camera.
/// There can only ever be one entity with this component at a given time!
#[derive(Component)]
#[require(Transform)]
pub struct SpatialAudioReceiver;

/// A component to define spatial properties for an audio emitter
/// that must be set at creation time.
#[derive(Component, Clone)]
pub struct EmitterSettings {
    /// The distances from a listener at which the emitter is loudest and quietest.
    /// Full volume at `min_distance`, silent at `max_distance`.
    pub distances: SpatialTrackDistances,
    /// The curve used for volume attenuation over the specified distances.
    pub attenuation_function: Easing,
}

impl Default for EmitterSettings {
    fn default() -> Self {
        Self {
            distances: SpatialTrackDistances::default(),
            attenuation_function: Easing::Linear,
        }
    }
}
/// This hook runs whenever a `SpatialAudioEmitter` component is added to an entity.
fn emitter_added(mut world: DeferredWorld, context: HookContext) {
    // We need to get the GlobalTransform to set the initial position.
    let transform = world
        .get::<GlobalTransform>(context.entity)
        .cloned()
        .unwrap_or_default();
    // Check if the entity also has the EmitterSettings component.
    let emitter_settings = world
        .get::<EmitterSettings>(context.entity)
        .cloned()
        .unwrap_or_default(); // Fall back to default settings if it doesn't.

    let bevy_pos = transform.translation();
    let mint_pos = mint::Vector3 {
        x: bevy_pos.x,
        y: bevy_pos.y,
        z: bevy_pos.z,
    };

    let listener_id = {
        let Some(audio_output) = world.get_non_send_resource::<AudioOutput>() else {
            return;
        };
        let Some(listener_handle) = audio_output.listener.as_ref() else {
            warn!("Cannot initialize spatial emitter: No listener found.");
            return;
        };
        listener_handle.id() // Copy the ID
    };

<<<<<<< HEAD
fn run_spatial_audio(
    spatial_audio: Res<DefaultSpatialRadius>,
    receiver: Query<&GlobalTransform, With<SpatialAudioReceiver>>,
    emitters: Query<(
        &GlobalTransform,
        &SpatialAudioEmitter,
        &SpatialDampingCurve,
        Option<&SpatialRadius>,
    )>,
    mut audio_instances: ResMut<Assets<AudioInstance>>,
) {
    if let Ok(receiver_transform) = receiver.single() {
        for (emitter_transform, emitter, damping_curve, range) in emitters.iter() {
            let sound_path = emitter_transform.translation() - receiver_transform.translation();
            let progress = (sound_path.length() / range.map_or(spatial_audio.radius, |r| r.radius))
                .clamp(0., 1.);
            let volume: f32 = EasingCurve::new(0., -60., damping_curve.0)
                .sample_unchecked(progress)
                .clamp(-60., 0.);

            let right_ear_angle = if sound_path == Vec3::ZERO {
                PI / 2.
            } else {
                receiver_transform.right().angle_between(sound_path)
            };
            let panning = right_ear_angle.cos();

            for instance in emitter.instances.iter() {
                if let Some(instance) = audio_instances.get_mut(instance) {
                    instance.set_decibels(volume, AudioTween::default());
                    instance.set_panning(panning, AudioTween::default());
=======
    if let Some(mut audio_output) = world.get_non_send_resource_mut::<AudioOutput>() {
        let Some(manager) = audio_output.manager.as_mut() else {
            return;
        };

        // Create a builder and apply the settings from the component.
        let builder = SpatialTrackBuilder::new()
            .distances(emitter_settings.distances) // Set the falloff distance
            .attenuation_function(emitter_settings.attenuation_function); // Set the falloff curve

        match manager.add_spatial_sub_track(listener_id, mint_pos, builder) {
            Ok(track_handle) => {
                if let Some(mut emitter) = world.get_mut::<SpatialAudioEmitter>(context.entity) {
                    emitter.track = Some(track_handle);
>>>>>>> 55ced6ec
                }
            }
            Err(e) => {
                warn!(
                    "Error creating spatial track for entity {:?}: {:?}",
                    context.entity, e
                );
            }
        }
    }
}
fn update_listener_transform(
    mut audio_output: bevy::ecs::system::NonSendMut<AudioOutput>,
    receiver_query: Query<&GlobalTransform, With<SpatialAudioReceiver>>,
) {
<<<<<<< HEAD
    emitters.iter_mut().for_each(|mut emitter| {
        emitter.instances.retain(|handle| {
            instances.get(handle).is_none_or(|instance| {
                !matches!(instance.handle.state(), kira::sound::PlaybackState::Stopped)
            })
        });
    });
=======
    let Some(listener) = audio_output.listener.as_mut() else {
        return;
    };

    if let Ok(receiver_transform) = receiver_query.single() {
        let pos = receiver_transform.translation();
        let rot = receiver_transform.rotation();
        let mint_pos = mint::Vector3 {
            x: pos.x,
            y: pos.y,
            z: pos.z,
        };
        let mint_rot = mint::Quaternion {
            v: mint::Vector3 {
                x: rot.x,
                y: rot.y,
                z: rot.z,
            },
            s: rot.w,
        };

        listener.set_position(mint_pos, Tween::default());
        listener.set_orientation(mint_rot, Tween::default());
    }
}

fn update_emitter_positions(mut query: Query<(&mut SpatialAudioEmitter, &GlobalTransform)>) {
    for (mut emitter, transform) in &mut query {
        if let Some(track) = emitter.track.as_mut() {
            let pos = transform.translation();
            let mint_pos = mint::Vector3 {
                x: pos.x,
                y: pos.y,
                z: pos.z,
            };
            track.set_position(mint_pos, Tween::default());
        }
    }
>>>>>>> 55ced6ec
}<|MERGE_RESOLUTION|>--- conflicted
+++ resolved
@@ -101,39 +101,6 @@
         listener_handle.id() // Copy the ID
     };
 
-<<<<<<< HEAD
-fn run_spatial_audio(
-    spatial_audio: Res<DefaultSpatialRadius>,
-    receiver: Query<&GlobalTransform, With<SpatialAudioReceiver>>,
-    emitters: Query<(
-        &GlobalTransform,
-        &SpatialAudioEmitter,
-        &SpatialDampingCurve,
-        Option<&SpatialRadius>,
-    )>,
-    mut audio_instances: ResMut<Assets<AudioInstance>>,
-) {
-    if let Ok(receiver_transform) = receiver.single() {
-        for (emitter_transform, emitter, damping_curve, range) in emitters.iter() {
-            let sound_path = emitter_transform.translation() - receiver_transform.translation();
-            let progress = (sound_path.length() / range.map_or(spatial_audio.radius, |r| r.radius))
-                .clamp(0., 1.);
-            let volume: f32 = EasingCurve::new(0., -60., damping_curve.0)
-                .sample_unchecked(progress)
-                .clamp(-60., 0.);
-
-            let right_ear_angle = if sound_path == Vec3::ZERO {
-                PI / 2.
-            } else {
-                receiver_transform.right().angle_between(sound_path)
-            };
-            let panning = right_ear_angle.cos();
-
-            for instance in emitter.instances.iter() {
-                if let Some(instance) = audio_instances.get_mut(instance) {
-                    instance.set_decibels(volume, AudioTween::default());
-                    instance.set_panning(panning, AudioTween::default());
-=======
     if let Some(mut audio_output) = world.get_non_send_resource_mut::<AudioOutput>() {
         let Some(manager) = audio_output.manager.as_mut() else {
             return;
@@ -148,7 +115,6 @@
             Ok(track_handle) => {
                 if let Some(mut emitter) = world.get_mut::<SpatialAudioEmitter>(context.entity) {
                     emitter.track = Some(track_handle);
->>>>>>> 55ced6ec
                 }
             }
             Err(e) => {
@@ -164,15 +130,6 @@
     mut audio_output: bevy::ecs::system::NonSendMut<AudioOutput>,
     receiver_query: Query<&GlobalTransform, With<SpatialAudioReceiver>>,
 ) {
-<<<<<<< HEAD
-    emitters.iter_mut().for_each(|mut emitter| {
-        emitter.instances.retain(|handle| {
-            instances.get(handle).is_none_or(|instance| {
-                !matches!(instance.handle.state(), kira::sound::PlaybackState::Stopped)
-            })
-        });
-    });
-=======
     let Some(listener) = audio_output.listener.as_mut() else {
         return;
     };
@@ -211,5 +168,4 @@
             track.set_position(mint_pos, Tween::default());
         }
     }
->>>>>>> 55ced6ec
 }