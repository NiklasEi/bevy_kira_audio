<<<<<<< HEAD
use crate::{AudioInstance, AudioSystemSet, AudioTween};
use bevy::prelude::*;

pub(crate) struct SpatialAudioPlugin;

impl Plugin for SpatialAudioPlugin {
    fn build(&self, app: &mut App) {
        app.add_systems(
            PreUpdate,
            cleanup_stopped_spatial_instances
                .in_set(AudioSystemSet::InstanceCleanup)
                .run_if(spatial_audio_enabled),
        )
        .add_systems(PostUpdate, run_spatial_audio.run_if(spatial_audio_enabled));
    }
}
=======
use crate::{AudioInstance, AudioTween};
use bevy::asset::{Assets, Handle};
use bevy::ecs::component::Component;
use bevy::math::Vec3;
use bevy::prelude::{GlobalTransform, Query, Res, ResMut, Resource, With};
use std::f32::consts::PI;
>>>>>>> 084d7a5f

/// Component for audio emitters
///
/// Add [`Handle<AudioInstance>`]s to control their pan and volume based on emitter
/// and receiver positions.
#[derive(Component, Default)]
pub struct AudioEmitter {
    /// Audio instances that are played by this emitter
    ///
    /// The same instance should only be on one emitter.
    pub instances: Vec<Handle<AudioInstance>>,
}

/// Component for the audio receiver
///
/// Most likely you will want to add this component to your player or you camera.
/// The entity needs a [`Transform`] and [`GlobalTransform`]. The view direction of the [`GlobalTransform`]
/// will
#[derive(Component)]
pub struct AudioReceiver;

/// Configuration resource for global spatial audio radius
///
/// If neither this resource or the [`SpatialRadius`] component for entity exists in the ECS,
/// spatial audio is not applied.
#[derive(Resource)]
pub struct GlobalSpatialRadius {
    /// The volume will change from `1` at distance `0` to `0` at distance `radius`
    pub radius: f32,
}

/// Component for per-entity spatial audio radius
///
/// If neither this component or the [`GlobalSpatialRadius`] resource exists in the ECS, spatial
/// audio is not applied.
#[derive(Component)]
pub struct SpatialRadius {
    /// The volume will change from `1` at distance `0` to `0` at distance `radius`
    pub radius: f32,
}

fn run_spatial_audio(
    spatial_audio: Res<GlobalSpatialRadius>,
    receiver: Query<&GlobalTransform, With<AudioReceiver>>,
    emitters: Query<(&GlobalTransform, &AudioEmitter, Option<&SpatialRadius>)>,
    mut audio_instances: ResMut<Assets<AudioInstance>>,
) {
    if let Ok(receiver_transform) = receiver.get_single() {
        for (emitter_transform, emitter, range) in emitters.iter() {
            let sound_path = emitter_transform.translation() - receiver_transform.translation();
            let volume = (1.
                - sound_path.length() / range.map_or(spatial_audio.radius, |r| r.radius))
            .clamp(0., 1.)
            .powi(2);

            let right_ear_angle = if sound_path == Vec3::ZERO {
                PI / 2.
            } else {
                receiver_transform.right().angle_between(sound_path)
            };
            let panning = (right_ear_angle.cos() + 1.) / 2.;

            for instance in emitter.instances.iter() {
                if let Some(instance) = audio_instances.get_mut(instance) {
                    instance.set_volume(volume as f64, AudioTween::default());
                    instance.set_panning(panning as f64, AudioTween::default());
                }
            }
        }
    }
}

fn cleanup_stopped_spatial_instances(
    mut emitters: Query<&mut AudioEmitter>,
    instances: ResMut<Assets<AudioInstance>>,
) {
    emitters.iter_mut().for_each(|mut emitter| {
        emitter.instances.retain(|handle| {
            instances.get(handle).map_or(true, |instance| {
                !matches!(instance.handle.state(), kira::sound::PlaybackState::Stopped)
            })
        });
    });
}

fn spatial_audio_enabled(
    global: Option<Res<GlobalSpatialRadius>>,
    local: Query<(), With<SpatialRadius>>,
) -> bool {
    global.is_some() || !local.is_empty()
}<|MERGE_RESOLUTION|>--- conflicted
+++ resolved
@@ -1,6 +1,16 @@
-<<<<<<< HEAD
 use crate::{AudioInstance, AudioSystemSet, AudioTween};
-use bevy::prelude::*;
+use bevy::app::{App, Plugin, PostUpdate, PreUpdate};
+use bevy::asset::{Assets, Handle};
+use bevy::ecs::component::Component;
+use bevy::ecs::{
+    change_detection::{Res, ResMut},
+    query::With,
+    schedule::IntoSystemConfigs,
+    system::{Query, Resource},
+};
+use bevy::math::Vec3;
+use bevy::transform::components::GlobalTransform;
+use std::f32::consts::PI;
 
 pub(crate) struct SpatialAudioPlugin;
 
@@ -15,14 +25,6 @@
         .add_systems(PostUpdate, run_spatial_audio.run_if(spatial_audio_enabled));
     }
 }
-=======
-use crate::{AudioInstance, AudioTween};
-use bevy::asset::{Assets, Handle};
-use bevy::ecs::component::Component;
-use bevy::math::Vec3;
-use bevy::prelude::{GlobalTransform, Query, Res, ResMut, Resource, With};
-use std::f32::consts::PI;
->>>>>>> 084d7a5f
 
 /// Component for audio emitters
 ///
