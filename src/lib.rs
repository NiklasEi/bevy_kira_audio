--- conflicted
+++ resolved
@@ -92,16 +92,9 @@
     #[cfg(feature = "wav")]
     pub use crate::source::wav_loader::*;
     #[doc(hidden)]
-<<<<<<< HEAD
-    pub use crate::spatial::{
-        DefaultSpatialRadius, SpatialAudioEmitter, SpatialAudioPlugin, SpatialAudioReceiver,
-        SpatialRadius,
-    };
-=======
     pub use crate::source::AudioSource;
     #[doc(hidden)]
     pub use crate::spatial::{SpatialAudioEmitter, SpatialAudioPlugin, SpatialAudioReceiver};
->>>>>>> 55ced6ec
     #[doc(hidden)]
     pub use crate::{Audio, AudioPlugin, MainTrack};
     pub use kira::{
@@ -110,10 +103,7 @@
             FromFileError, Sound, SoundData,
             static_sound::{StaticSoundData, StaticSoundSettings},
         },
-<<<<<<< HEAD
-=======
         Decibels, Frame,
->>>>>>> 55ced6ec
     };
 }
 
