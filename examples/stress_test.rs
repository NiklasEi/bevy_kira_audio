--- conflicted
+++ resolved
@@ -12,13 +12,8 @@
 fn main() {
     App::new()
         // We need to increase the queue sizes of the audio backend.
-        // TODO::
         .insert_resource(AudioSettings {
-<<<<<<< HEAD
             sound_capacity: 8192,
-=======
-            capacities: Capacities::default(),
->>>>>>> 55ced6ec
         })
         .add_plugins((DefaultPlugins, AudioPlugin))
         .add_systems(Startup, prepare)
