--- conflicted
+++ resolved
@@ -1,13 +1,11 @@
 # Changelog
 
-<<<<<<< HEAD
-## v0.21.0
 - add `SpatialRadius` to control spatial audio distance range per entity
 - rename `SpatialAudio` to `GlobalSpatialRadius` and rename it's field `max_distance` to `radius`
-=======
+
+
 ## v0.21.0 - 30.11.2024
 - Update to Bevy `0.15`
->>>>>>> e029b4c1
 
 ## v0.20.0 - 04.07.2024
 - Update to Bevy `0.14`
