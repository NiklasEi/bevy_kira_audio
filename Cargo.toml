--- conflicted
+++ resolved
@@ -22,19 +22,10 @@
 settings_loader = ["dep:ron", "dep:serde", "kira/serde"]
 
 [dependencies]
-<<<<<<< HEAD
-bevy = { version = "0.14.0", default-features = false, features = [
-    "bevy_asset",
-] }
+bevy = { version = "0.15.0", default-features = false, features = ["bevy_asset"] }
 anyhow = "1.0"
 uuid = { version = "1", features = ["fast-rng"] }
 kira = { version = "0.9", default-features = false, features = ["cpal"] }
-=======
-bevy = { version = "0.15.0", default-features = false, features = ["bevy_asset"] }
-anyhow = "1.0"
-uuid = { version = "1", features = ["fast-rng"] }
-kira = { version = "0.8.7", default-features = false, features = ["cpal"] }
->>>>>>> e029b4c1
 ron = { version = "0.8", optional = true }
 serde = { version = "1.0", features = ["derive"], optional = true }
 parking_lot = "0.12"
@@ -74,14 +65,8 @@
     "smaa_luts",
     "sysinfo_plugin",
     "tonemapping_luts",
-<<<<<<< HEAD
-    "ktx2",
-    "zstd",
-    "multi_threaded",
-=======
     "webgl2",
     "x11",
->>>>>>> e029b4c1
 ]
 
 [[example]]
